#[cfg(not(target_arch = "wasm32"))]
use libnoentiendo::{
  keyboard::KeyMappingStrategy,
  platform::{SyncPlatform, TextPlatform, WinitPlatform},
  roms::DiskLoadable,
  systems::{
    basic::BasicSystemBuilder, c64::C64SystemBuilder, c64::C64SystemConfig, c64::C64SystemRoms,
    easy::Easy6502SystemBuilder, klaus::KlausSystemBuilder, pet::PetSystemBuilder,
    pet::PetSystemConfig, pet::PetSystemRoms, vic::Vic20SystemBuilder, vic::Vic20SystemConfig,
    vic::Vic20SystemRoms, SystemBuilder,
    aiie::{AiieSystemBuilder, AiieSystemConfig, AiieSystemRoms},
  },
};

#[cfg(not(target_arch = "wasm32"))]
use clap::{Parser, ValueEnum};

#[derive(Debug, Copy, Clone, PartialEq, Eq, PartialOrd, Ord, ValueEnum)]
enum SystemArg {
  Basic,
  Easy,
  Klaus,
  Pet,
  Vic,
  C64,
}

#[derive(Debug, Copy, Clone, PartialEq, Eq, PartialOrd, Ord, ValueEnum)]
enum PlatformArg {
  Text,
  Winit,
}

#[derive(Debug, Copy, Clone, PartialEq, Eq, PartialOrd, Ord, ValueEnum)]
enum KeyMappingArg {
  Symbolic,
  Physical,
}

#[cfg(not(target_arch = "wasm32"))]
#[derive(Parser, Debug)]
#[clap(author, version, about, long_about = None)]
struct Args {
  #[clap(short, long, value_parser, default_value = "")]
  rom_path: String,

  #[clap(short, long, value_parser)]
  system: SystemArg,

  #[clap(short, long, value_parser, default_value = "text")]
  platform: PlatformArg,

  #[clap(short, long, value_parser, default_value = "symbolic")]
  key_mapping: KeyMappingArg,
}

#[cfg(not(target_arch = "wasm32"))]
fn main() {

  let args = Args::parse();

  let mut platform: Box<dyn SyncPlatform> = match args.platform {
    PlatformArg::Text => Box::new(TextPlatform::new()),
    PlatformArg::Winit => Box::new(WinitPlatform::new()),
  };

  let romfile = match args.rom_path.as_str() {
    "" => None,
    _ => Some(libnoentiendo::roms::RomFile::from_file(&args.rom_path)),
  };

  let mapping = match args.key_mapping {
    KeyMappingArg::Symbolic => KeyMappingStrategy::Symbolic,
    KeyMappingArg::Physical => KeyMappingStrategy::Physical,
  };

  let system = match args.system {
    SystemArg::Basic => BasicSystemBuilder::build(romfile.unwrap(), (), platform.provider()),
    SystemArg::Easy => Easy6502SystemBuilder::build(romfile.unwrap(), (), platform.provider()),
    SystemArg::Klaus => KlausSystemBuilder::build(romfile.unwrap(), (), platform.provider()),
    SystemArg::Pet => PetSystemBuilder::build(
      PetSystemRoms::from_disk(),
      PetSystemConfig { mapping },
      platform.provider(),
    ),
    SystemArg::Vic => Vic20SystemBuilder::build(
      Vic20SystemRoms::from_disk(match romfile {
        Some(_) => Some(args.rom_path.as_str()),
        None => None,
      }),
      Vic20SystemConfig { mapping },
      platform.provider(),
    ),
    SystemArg::C64 => C64SystemBuilder::build(
      C64SystemRoms::from_disk(),
      C64SystemConfig { mapping },
      platform.provider(),
    ),
<<<<<<< HEAD
    "aiie" => AiieSystemBuilder::build(
      AiieSystemRoms::from_disk(),
      AiieSystemConfig { mapping },
      platform.provider(),
    ),
    _ => panic!("Unknown system"),
=======
>>>>>>> a13f7ce9
  };

  platform.run(system);
}<|MERGE_RESOLUTION|>--- conflicted
+++ resolved
@@ -4,11 +4,20 @@
   platform::{SyncPlatform, TextPlatform, WinitPlatform},
   roms::DiskLoadable,
   systems::{
-    basic::BasicSystemBuilder, c64::C64SystemBuilder, c64::C64SystemConfig, c64::C64SystemRoms,
-    easy::Easy6502SystemBuilder, klaus::KlausSystemBuilder, pet::PetSystemBuilder,
-    pet::PetSystemConfig, pet::PetSystemRoms, vic::Vic20SystemBuilder, vic::Vic20SystemConfig,
-    vic::Vic20SystemRoms, SystemBuilder,
     aiie::{AiieSystemBuilder, AiieSystemConfig, AiieSystemRoms},
+    basic::BasicSystemBuilder,
+    c64::C64SystemBuilder,
+    c64::C64SystemConfig,
+    c64::C64SystemRoms,
+    easy::Easy6502SystemBuilder,
+    klaus::KlausSystemBuilder,
+    pet::PetSystemBuilder,
+    pet::PetSystemConfig,
+    pet::PetSystemRoms,
+    vic::Vic20SystemBuilder,
+    vic::Vic20SystemConfig,
+    vic::Vic20SystemRoms,
+    SystemBuilder,
   },
 };
 
@@ -56,7 +65,6 @@
 
 #[cfg(not(target_arch = "wasm32"))]
 fn main() {
-
   let args = Args::parse();
 
   let mut platform: Box<dyn SyncPlatform> = match args.platform {
@@ -96,15 +104,12 @@
       C64SystemConfig { mapping },
       platform.provider(),
     ),
-<<<<<<< HEAD
     "aiie" => AiieSystemBuilder::build(
       AiieSystemRoms::from_disk(),
       AiieSystemConfig { mapping },
       platform.provider(),
     ),
     _ => panic!("Unknown system"),
-=======
->>>>>>> a13f7ce9
   };
 
   platform.run(system);
