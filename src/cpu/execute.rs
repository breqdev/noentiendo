use crate::cpu::fetch::Fetch;
use crate::cpu::registers::{flags, Alu};
use crate::cpu::{InterruptHandler, MemoryIO, Mos6502, Stack};

use super::Mos6502Variant;

pub trait Execute {
  /// Execute the given opcode, returning either the number of cycles used or an error.
  fn execute(&mut self, opcode: u8) -> Result<u8, ()>;
}

impl Execute for Mos6502 {
  fn execute(&mut self, opcode: u8) -> Result<u8, ()> {
    match opcode {
      // === LOAD ===
      0xA1 | 0xA5 | 0xA9 | 0xAD | 0xB1 | 0xB2 | 0xB5 | 0xB9 | 0xBD => {
        // LDA
        let (value, cycles) = self.fetch_operand_value(opcode);
        self.registers.a = value;
        self.registers.sr.set_nz(value);
        Ok(cycles)
      }

      0xA2 | 0xA6 | 0xAE | 0xB6 | 0xBE => {
        // LDX
        let (value, cycles) = self.fetch_operand_value(opcode);
        self.registers.x = value;
        self.registers.sr.set_nz(value);
        Ok(cycles)
      }

      0xA0 | 0xA4 | 0xAC | 0xB4 | 0xBC => {
        // LDY
        let (value, cycles) = self.fetch_operand_value(opcode);
        self.registers.y = value;
        self.registers.sr.set_nz(value);
        Ok(cycles)
      }

      // === STORE ===
      0x81 | 0x85 | 0x8D | 0x91 | 0x92 | 0x95 | 0x99 | 0x9D => {
        // STA
        let (address, cycles) = self.fetch_operand_address(opcode);
        self.write(address, self.registers.a);
        Ok(cycles)
      }

      // STX
      0x86 | 0x8E | 0x96 => {
        let (address, cycles) = self.fetch_operand_address(opcode);
        self.write(address, self.registers.x);
        Ok(cycles)
      }

      // STY
      0x84 | 0x8C | 0x94 => {
        let (address, cycles) = self.fetch_operand_address(opcode);
        self.write(address, self.registers.y);
        Ok(cycles)
      }

      // === TRANSFER ===
      0xAA => {
        // TAX
        self.registers.x = self.registers.a;
        self.registers.sr.set_nz(self.registers.a);
        Ok(2)
      }
      0xA8 => {
        // TAY
        self.registers.y = self.registers.a;
        self.registers.sr.set_nz(self.registers.a);
        Ok(2)
      }
      0xBA => {
        // TSX
        self.registers.x = self.registers.sp.get();
        self.registers.sr.set_nz(self.registers.sp.get());
        Ok(2)
      }
      0x8A => {
        // TXA
        self.registers.a = self.registers.x;
        self.registers.sr.set_nz(self.registers.x);
        Ok(2)
      }
      0x9A => {
        // TXS
        self.registers.sp.set(self.registers.x);
        Ok(2)
      }
      0x98 => {
        // TYA
        self.registers.a = self.registers.y;
        self.registers.sr.set_nz(self.registers.y);
        Ok(2)
      }

      // === STACK ===
      0x48 => {
        // PHA
        self.push(self.registers.a);
        Ok(3)
      }
      0x08 => {
        // PHP
        self.push(self.registers.sr.get() | flags::BREAK);
        Ok(3)
      }
      0x68 => {
        // PLA
        let value = self.pop();
        self.registers.a = value;
        self.registers.sr.set_nz(value);
        Ok(4)
      }
      0x28 => {
        // PLP
        let status = self.pop();
        self.registers.sr.load(status);
        Ok(4)
      }

      // === SHIFT ===
      0x0A => {
        // ASL a
        let value = self.registers.a;
        self.registers.a = value << 1;

        self.registers.sr.write(flags::CARRY, value & 0x80 != 0);
        self.registers.sr.set_nz(self.registers.a);
        Ok(2)
      }
      0x06 | 0x0E | 0x16 | 0x1E => {
        // ASL
        let (address, cycles) = self.fetch_operand_address(opcode);
        let value = self.read(address);
<<<<<<< HEAD
        self.write(address, value); // QUIRK
=======

        if let Mos6502Variant::NMOS = self.variant {
          self.write(address, value);
        }
>>>>>>> 382f14bf
        let result = value << 1;

        self.registers.sr.write(flags::CARRY, value & 0x80 != 0);
        self.registers.sr.set_nz(result);
        self.write(address, result);
        Ok(cycles + 2)
      }

      0x4A => {
        // LSR a
        let value = self.registers.a;
        self.registers.a = value >> 1;

        self.registers.sr.write(flags::CARRY, value & 0x01 != 0);
        self.registers.sr.set_nz(self.registers.a);
        Ok(2)
      }
      0x46 | 0x4E | 0x56 | 0x5E => {
        // LSR
        let (address, cycles) = self.fetch_operand_address(opcode);
        let value = self.read(address);
<<<<<<< HEAD
        self.write(address, value); // QUIRK
=======

        if let Mos6502Variant::NMOS = self.variant {
          self.write(address, value);
        }

>>>>>>> 382f14bf
        let result = value >> 1;

        self.registers.sr.write(flags::CARRY, value & 0x01 != 0);
        self.registers.sr.set_nz(result);
        self.write(address, result);
        Ok(cycles + 2)
      }

      0x2A => {
        // ROL a
        let value = self.registers.a;
        let result = (value << 1) | (self.registers.sr.read(flags::CARRY) as u8);

        self.registers.sr.write(flags::CARRY, value & 0x80 != 0);
        self.registers.sr.set_nz(result);
        self.registers.a = result;
        Ok(2)
      }
      0x26 | 0x2E | 0x36 | 0x3E => {
        // ROL
        let (address, cycles) = self.fetch_operand_address(opcode);
        let value = self.read(address);
<<<<<<< HEAD
        self.write(address, value); // QUIRK
=======

        if let Mos6502Variant::NMOS = self.variant {
          self.write(address, value);
        }

>>>>>>> 382f14bf
        let result = (value << 1) | (self.registers.sr.read(flags::CARRY) as u8);

        self.registers.sr.write(flags::CARRY, value & 0x80 != 0);
        self.registers.sr.set_nz(result);
        self.write(address, result);
        Ok(cycles + 2)
      }

      0x6A => {
        // ROR a
        let value = self.registers.a;
        let result = (value >> 1) | (self.registers.sr.read(flags::CARRY) as u8) << 7;

        self.registers.sr.write(flags::CARRY, value & 0x01 != 0);
        self.registers.sr.set_nz(result);
        self.registers.a = result;
        Ok(2)
      }
      0x66 | 0x6E | 0x76 | 0x7E => {
        // ROR
        let (address, cycles) = self.fetch_operand_address(opcode);
        let value = self.read(address);
<<<<<<< HEAD
        self.write(address, value); // QUIRK
=======

        if let Mos6502Variant::NMOS = self.variant {
          self.write(address, value);
        }

>>>>>>> 382f14bf
        let result = value >> 1 | (self.registers.sr.read(flags::CARRY) as u8) << 7;

        self.registers.sr.write(flags::CARRY, value & 0x01 != 0);
        self.registers.sr.set_nz(result);
        self.write(address, result);
        Ok(cycles)
      }

      // === LOGIC ===
      0x21 | 0x25 | 0x29 | 0x2D | 0x31 | 0x32 | 0x35 | 0x39 | 0x3D => {
        // AND
        let (value, cycles) = self.fetch_operand_value(opcode);
        self.registers.a &= value;
        self.registers.sr.set_nz(self.registers.a);
        Ok(cycles)
      }

      0x24 | 0x2C => {
        // BIT
        let (value, cycles) = self.fetch_operand_value(opcode);
        self.registers.sr.write(flags::NEGATIVE, value & 0x80 != 0);
        self.registers.sr.write(flags::OVERFLOW, value & 0x40 != 0);
        self
          .registers
          .sr
          .write(flags::ZERO, value & self.registers.a == 0);
        Ok(cycles)
      }

      0x41 | 0x45 | 0x49 | 0x4D | 0x51 | 0x52 | 0x55 | 0x59 | 0x5D => {
        // EOR
        let (value, cycles) = self.fetch_operand_value(opcode);
        self.registers.a ^= value;
        self.registers.sr.set_nz(self.registers.a);
        Ok(cycles)
      }

      0x01 | 0x05 | 0x09 | 0x0D | 0x11 | 0x12 | 0x15 | 0x19 | 0x1D => {
        // ORA
        let (value, cycles) = self.fetch_operand_value(opcode);
        self.registers.a |= value;
        self.registers.sr.set_nz(self.registers.a);
        Ok(cycles)
      }

      // === ARITHMETIC ===
      0x61 | 0x65 | 0x69 | 0x6D | 0x71 | 0x72 | 0x75 | 0x79 | 0x7D => {
        // ADC
        let (value, cycles) = self.fetch_operand_value(opcode);
        self.registers.alu_add(value);
        Ok(cycles)
      }

      0xC1 | 0xC5 | 0xC9 | 0xCD | 0xD1 | 0xD2 | 0xD5 | 0xD9 | 0xDD => {
        // CMP
        let (value, cycles) = self.fetch_operand_value(opcode);
        self.registers.alu_compare(self.registers.a, value);
        Ok(cycles)
      }

      0xE0 | 0xE4 | 0xEC => {
        // CPX
        let (value, cycles) = self.fetch_operand_value(opcode);
        self.registers.alu_compare(self.registers.x, value);
        Ok(cycles)
      }

      0xC0 | 0xC4 | 0xCC => {
        // CPY
        let (value, cycles) = self.fetch_operand_value(opcode);
        self.registers.alu_compare(self.registers.y, value);
        Ok(cycles)
      }

      0xE1 | 0xE5 | 0xE9 | 0xED | 0xF1 | 0xF2 | 0xF5 | 0xF9 | 0xFD => {
        // SBC
        let (value, cycles) = self.fetch_operand_value(opcode);
        self.registers.alu_subtract(value);
        Ok(cycles)
      }

      // === INCREMENT ===
      0xC6 | 0xCE | 0xD6 | 0xDE => {
        // DEC
        let (address, cycles) = self.fetch_operand_address(opcode);
        let value = self.read(address);
        let result = value.wrapping_sub(1);
        self.registers.sr.set_nz(result);
        self.write(address, result);
        Ok(cycles + 2)
      }

      0xCA => {
        // DEX
        self.registers.x = self.registers.x.wrapping_sub(1);
        self.registers.sr.set_nz(self.registers.x);
        Ok(2)
      }

      0x88 => {
        // DEY
        self.registers.y = self.registers.y.wrapping_sub(1);
        self.registers.sr.set_nz(self.registers.y);
        Ok(2)
      }

      0xE6 | 0xEE | 0xF6 | 0xFE => {
        // INC
        let (address, cycles) = self.fetch_operand_address(opcode);
        let value = self.read(address);
        let result = value.wrapping_add(1);
        self.registers.sr.set_nz(result);
        self.write(address, result);
        Ok(cycles + 2)
      }

      0xE8 => {
        // INX
        self.registers.x = self.registers.x.wrapping_add(1);
        self.registers.sr.set_nz(self.registers.x);
        Ok(2)
      }

      0xC8 => {
        // INY
        self.registers.y = self.registers.y.wrapping_add(1);
        self.registers.sr.set_nz(self.registers.y);
        Ok(2)
      }

      // === CONTROL ===
      0x00 => {
        // BRK
        self.registers.pc.increment();
        self.interrupt(true, true);
        Ok(7)
      }
      0x4C | 0x6C => {
        // JMP
        let (address, cycles) = match opcode {
          0x4C => (self.fetch_word(), 3),
          0x6C => {
            let indirect = self.fetch_word();

<<<<<<< HEAD
            // QUIRK
            if indirect & 0xFF == 0xFF {
=======
            if self.variant == Mos6502Variant::NMOS && indirect & 0xFF == 0xFF {
>>>>>>> 382f14bf
              let lo = self.read(indirect);
              let hi = self.read(indirect & 0xFF00);
              ((hi as u16) << 8 | lo as u16, 5)
            } else {
              // normal behavior
              (self.read_word(indirect), 5)
            }
          }
          _ => unreachable!(),
        };

        self.registers.pc.load(address);
        Ok(cycles)
      }
      0x20 => {
        // JSR absolute
        let address = self.fetch_word();
        self.push_word(self.registers.pc.address().wrapping_sub(1));

        self.registers.pc.load(address);
        Ok(6)
      }
      0x40 => {
        // RTI
        let status = self.pop();
        self.registers.sr.load(status);
        let dest = self.pop_word();
        self.registers.pc.load(dest);
        Ok(6)
      }
      0x60 => {
        // RTS
        let dest = self.pop_word().wrapping_add(1);
        self.registers.pc.load(dest);
        Ok(6)
      }

      // === BRANCH ===
      0x90 | 0xB0 | 0xF0 | 0x30 | 0xD0 | 0x10 | 0x50 | 0x70 => {
        let offset = self.fetch() as i8;

        let condition = match opcode {
          0x90 => !self.registers.sr.read(flags::CARRY),   // BCC
          0xB0 => self.registers.sr.read(flags::CARRY),    // BCS
          0xF0 => self.registers.sr.read(flags::ZERO),     // BEQ
          0x30 => self.registers.sr.read(flags::NEGATIVE), // BMI
          0xD0 => !self.registers.sr.read(flags::ZERO),    // BNE
          0x10 => !self.registers.sr.read(flags::NEGATIVE), // BPL
          0x50 => !self.registers.sr.read(flags::OVERFLOW), // BVC
          0x70 => self.registers.sr.read(flags::OVERFLOW), // BVS
          _ => unreachable!(),
        };

        if condition {
          self.registers.pc.offset(offset);
          Ok(3)
        } else {
          Ok(2)
        }
      }

      // === FLAGS ===
      0x18 | 0xD8 | 0x58 | 0xB8 => {
        self.registers.sr.clear(match opcode {
          0x18 => flags::CARRY,     // CLC
          0xD8 => flags::DECIMAL,   // CLD
          0x58 => flags::INTERRUPT, // CLI
          0xB8 => flags::OVERFLOW,  // CLV
          _ => unreachable!(),
        });

        Ok(2)
      }

      0x38 | 0xF8 | 0x78 => {
        self.registers.sr.set(match opcode {
          0x38 => flags::CARRY,     // SEC
          0xF8 => flags::DECIMAL,   // SED
          0x78 => flags::INTERRUPT, // SEI
          _ => unreachable!(),
        });

        Ok(2)
      }

      // === NOP ===
      0xEA => {
        // NOP
        Ok(2)
      }

      _ => match self.variant {
        Mos6502Variant::NMOS => self.execute_nmos_extensions(opcode),
        Mos6502Variant::CMOS => self.execute_cmos_extensions(opcode),
      },
    }
  }
}

impl Mos6502 {
  fn execute_nmos_extensions(&mut self, opcode: u8) -> Result<u8, ()> {
    match opcode {
      // === ILLEGAL OPCODES ===
      0x02 | 0x22 | 0x42 | 0x62 => {
        // STP or KIL or JAM or HLT depending on who you ask
        println!("Execution stopped");
        Err(())
      }

      0x03 | 0x07 | 0x0F | 0x13 | 0x17 | 0x1B | 0x1F => {
        // SLO: ASL -> ORA
        let (address, cycles) = self.fetch_operand_address(opcode);
        let value = self.read(address);
        self.registers.sr.write(flags::CARRY, value & 0x80 != 0);

        let result = value << 1;
        self.write(address, result);

        self.registers.a |= result;
        self.registers.sr.set_nz(self.registers.a);

        Ok(cycles + 2)
      }

      0x23 | 0x27 | 0x2F | 0x33 | 0x37 | 0x3B | 0x3F => {
        // RLA: ROL -> AND
        let (address, cycles) = self.fetch_operand_address(opcode);
        let value = self.read(address);

        let result = (value << 1) | (self.registers.sr.read(flags::CARRY) as u8);
        self.registers.sr.write(flags::CARRY, result & 0x80 != 0);
        self.write(address, result);

        self.registers.a &= result;
        self.registers.sr.set_nz(self.registers.a);

        Ok(cycles + 2)
      }

      0x43 | 0x47 | 0x4F | 0x53 | 0x57 | 0x5B | 0x5F => {
        // SRE: LSR -> EOR
        let (address, cycles) = self.fetch_operand_address(opcode);
        let value = self.read(address);
        let result = value >> 1;

        self.registers.sr.write(flags::CARRY, value & 0x01 != 0);
        self.write(address, result);

        self.registers.a ^= result;
        self.registers.sr.set_nz(self.registers.a);

        Ok(cycles + 2)
      }

      0x63 | 0x67 | 0x6F | 0x73 | 0x77 | 0x7B | 0x7F => {
        // RRA: ROR -> ADC
        let (address, cycles) = self.fetch_operand_address(opcode);
        let value = self.read(address);
        let result = value >> 1 | (self.registers.sr.read(flags::CARRY) as u8) << 7;

        self.registers.sr.write(flags::CARRY, value & 0x01 != 0);
        self.registers.sr.set_nz(result);
        self.write(address, result);

        self.registers.alu_add(result);

        Ok(cycles)
      }

      0x83 | 0x87 | 0x8F | 0x97 => {
        // SAX: AND -> STA
        let (address, cycles) = self.fetch_operand_address(opcode);
        let value = self.registers.x & self.registers.a;
        self.registers.sr.set_nz(value);
        self.write(address, value);

        Ok(cycles)
      }

      0xA3 | 0xA7 | 0xAF | 0xB3 | 0xB7 | 0xBF => {
        // LAX: LDA & LDX
        let (value, cycles) = self.fetch_operand_value(opcode);
        self.registers.a = value;
        self.registers.x = value;
        self.registers.sr.set_nz(value);

        Ok(cycles)
      }

      0xC3 | 0xC7 | 0xCF | 0xD3 | 0xD7 | 0xDB | 0xDF => {
        // DCP: DEC + SEC
        self.registers.sr.set(flags::CARRY);

        let (address, cycles) = self.fetch_operand_address(opcode);
        let value = self.read(address);
        let result = value.wrapping_sub(1);
        self.registers.sr.set_nz(result);
        self.write(address, result);

        Ok(cycles + 2)
      }

      0xE3 | 0xE7 | 0xEF | 0xF3 | 0xF7 | 0xFB | 0xFF => {
        // ISC: INC => SBC
        let (address, cycles) = self.fetch_operand_address(opcode);
        let value = self.read(address);
        let result = value.wrapping_add(1);
        self.registers.alu_subtract(value);
        self.registers.sr.set_nz(result);
        self.write(address, result);

        Ok(cycles + 2)
      }

      0x0B | 0x2B => {
        // ANC: AND byte with accumulator. If result is negative then carry is set.
        let (value, cycles) = self.fetch_operand_value(opcode);
        let new_val = self.registers.a & value;
        self.registers.sr.write(flags::CARRY, new_val & 0x80 != 0);

        Ok(cycles)
      }

      0x4B => {
        // ALR: AND + LSR
        let (value, cycles) = self.fetch_operand_value(opcode);
        let new_val = (self.registers.a & value) >> 1;

        self.registers.sr.write(flags::CARRY, new_val & 0x01 != 0);
        self.registers.sr.set_nz(new_val);

        Ok(cycles)
      }

      0x6B => {
        // ARR: AND + ROR
        let (value, cycles) = self.fetch_operand_value(opcode);
        let new_val = self.registers.a & value;

        let new_val = (new_val >> 1) | (self.registers.sr.read(flags::CARRY) as u8) << 7;

        self.registers.sr.write(flags::CARRY, new_val & 0x40 != 0);
        self
          .registers
          .sr
          .write(flags::OVERFLOW, new_val & 0x20 != 0);
        self.registers.sr.set_nz(new_val);

        Ok(cycles)
      }

      0x8B => {
        // XAA: AND X + AND immediate
        // Oooo she's highly unstable xx "Do not use" or whatever

        let (value, cycles) = self.fetch_operand_value(opcode);
        let magic: u8;
        #[cfg(not(target_arch = "wasm32"))]
        {
          magic = rand::random::<u8>();
        }
        #[cfg(target_arch = "wasm32")]
        {
          magic = 0xFF;
        }
        self.registers.a |= magic;
        self.registers.a &= self.registers.x & value;
        self.registers.sr.set_nz(self.registers.a);

        Ok(cycles)
      }

      0xCB => {
        // AXS: AND -> DEX -> STX
        let (value, cycles) = self.fetch_operand_value(opcode);
        self.registers.x &= self.registers.a;

        self.registers.alu_compare(self.registers.x, value);
        self.registers.x = self.registers.x.wrapping_sub(value);

        Ok(cycles)
      }

      0xEB => {
        // SBC (same as official sbc)
        let (value, cycles) = self.fetch_operand_value(opcode);
        self.registers.alu_subtract(value);
        Ok(cycles)
      }

      0x9C => {
        // SHY: (Y & (high(addr) + 1)) -> addr
        let (address, cycles) = self.fetch_operand_address(opcode);
        let value = (address >> 8) as u8;
        let result = self.registers.y & (value.wrapping_add(1));
        self.registers.sr.set_nz(result);
        self.write(address, result);

        Ok(cycles + 2)
      }

      0x9E => {
        // SHX: (X & (high(addr) + 1)) -> addr
        let (address, cycles) = self.fetch_operand_address(opcode);
        let value = (address >> 8) as u8;
        let result = self.registers.x & (value.wrapping_add(1));
        self.registers.sr.set_nz(result);
        self.write(address, result);

        Ok(cycles + 2)
      }

      0x93 | 0x9F => {
        // AHX: (A & X & (high(addr) + 1)) -> addr
        let (address, cycles) = self.fetch_operand_address(opcode);
        let value = (address >> 8) as u8;
        let result = self.registers.a & self.registers.x & (value.wrapping_add(1));
        self.registers.sr.set_nz(result);
        self.write(address, result);

        Ok(cycles + 2)
      }

      0x9B => {
        // TAS: TSX with accumulator and AHX
        // A AND X -> SP
        // A AND X AND (H+1) -> M
        self.registers.sp.set(self.registers.a & self.registers.x);

        let (address, cycles) = self.fetch_operand_address(opcode);
        let value = (address >> 8) as u8;
        let result = self.registers.a & self.registers.x & (value.wrapping_add(1));
        self.write(address, result);

        Ok(cycles + 2)
      }

      0xBB => {
        // LAS: LDA + TSX unholy matrimony
        // M AND SP -> A, X, SP
        let (value, cycles) = self.fetch_operand_value(opcode);
        let result = value & self.registers.sp.get();

        self.registers.a = result;
        self.registers.x = result;
        self.registers.sp.set(result);
        self.registers.sr.set_nz(result);

        Ok(cycles)
      }

      0xAB => {
        // ATX or LXA: XAA but instead of and X we store in X
        let (value, cycles) = self.fetch_operand_value(opcode);
        let magic: u8;
        #[cfg(not(target_arch = "wasm32"))]
        {
          magic = rand::random::<u8>();
        }
        #[cfg(target_arch = "wasm32")]
        {
          magic = 0xFF;
        }
        self.registers.a |= magic;
        self.registers.a &= value;
        self.registers.x = self.registers.a;
        self.registers.sr.set_nz(self.registers.a);

        Ok(cycles)
      }

      // TODO: Verify cycle counts
      _ => {
        // NOP
        match opcode {
          0x1A | 0x3A | 0x5A | 0x7A | 0xDA | 0xFA => {
            // No address
            Ok(2)
          }
          _ => {
            // Address
            let (_value, cycles) = self.fetch_operand_value(opcode);
            Ok(cycles)
          }
        }
      }
    }
  }

  fn execute_cmos_extensions(&mut self, opcode: u8) -> Result<u8, ()> {
    match opcode {
      0x89 | 0x34 | 0x3C => {
        // BIT (3 extra addressing modes)
        let (value, cycles) = self.fetch_operand_value(opcode);

        if opcode != 0x89 {
          // N, V flags not set for immediate
          self.registers.sr.write(flags::NEGATIVE, value & 0x80 != 0);
          self.registers.sr.write(flags::OVERFLOW, value & 0x40 != 0);
        }

        self
          .registers
          .sr
          .write(flags::ZERO, value & self.registers.a == 0);
        Ok(cycles)
      }

      0x3A => {
        // DEC (like DEX/DEY but for accumulator)
        self.registers.a = self.registers.a.wrapping_sub(1);
        self.registers.sr.set_nz(self.registers.a);
        Ok(2)
      }

      0x1A => {
        // INC (like INX/INY but for accumulator)
        self.registers.a = self.registers.a.wrapping_add(1);
        self.registers.sr.set_nz(self.registers.a);
        Ok(2)
      }

      0x7C => {
        // JMP (abs,X)
        let address = self.fetch_word();
        let pointer = address + self.registers.x as u16;
        let address = self.read_word(pointer);
        self.registers.pc.load(address);
        Ok(6)
      }

      0x80 => {
        // BRA (branch Always)
        let offset = self.fetch() as i8;
        self.registers.pc.offset(offset);
        Ok(3)
      }

      // New Stack Instructions
      0xDA => {
        // PHX (push X onto stack)
        self.push(self.registers.x);
        Ok(3)
      }
      0x5A => {
        // PHY (push Y onto stack)
        self.push(self.registers.y);
        Ok(3)
      }
      0xFA => {
        // PLX (pull X from stack)
        let value = self.pop();
        self.registers.x = value;
        self.registers.sr.set_nz(value);
        Ok(4)
      }
      0x7A => {
        // PLY (pull Y from stack)
        let value = self.pop();
        self.registers.y = value;
        self.registers.sr.set_nz(value);
        Ok(4)
      }

      0x64 | 0x74 | 0x9C | 0x9E => {
        // STZ (store zero)
        // Note: 0x9C breaks the typical addressing mode pattern
        let (address, cycles) = match opcode {
          0x9C => (self.fetch_word(), 4),
          0x9E => {
            let base = self.fetch_word();
            let indexed = base + self.registers.x as u16;
            (indexed, 4)
          }
          _ => self.fetch_operand_address(opcode),
        };

        self.write(address, 0);
        Ok(cycles)
      }

      0x14 | 0x1C => {
        // TRB (test and reset bits)
        let (address, cycles) = match opcode {
          0x14 => (self.fetch() as u16, 3),
          0x1C => (self.fetch_word(), 4),
          _ => unreachable!(),
        };
        let value = self.read(address);

        self
          .registers
          .sr
          .write(flags::ZERO, value & self.registers.a == 0);

        self.write(address, value & !self.registers.a);
        Ok(cycles)
      }

      0x04 | 0x0C => {
        // TSB (test and set bits)
        let (address, cycles) = match opcode {
          0x04 => (self.fetch() as u16, 3),
          0x0C => (self.fetch_word(), 4),
          _ => unreachable!(),
        };
        let value = self.read(address);

        self
          .registers
          .sr
          .write(flags::ZERO, value & self.registers.a == 0);

        self.write(address, value | self.registers.a);
        Ok(cycles)
      }

      0x0F | 0x1F | 0x2F | 0x3F | 0x4F | 0x5F | 0x6F | 0x7F | 0x8F | 0x9F | 0xAF | 0xBF | 0xCF
      | 0xDF | 0xEF | 0xFF => {
        // BBS and BBR
        let address = self.fetch() as u16;
        let value = self.read(address);
        let offset = self.fetch() as i8;

        let bit = (opcode >> 4) & 0b111;
        let bit_value = ((1 << bit) & value) != 0;
        let target_value = opcode & 0x80 != 0;

        if target_value == bit_value {
          self.registers.pc.offset(offset);
          Ok(3)
        } else {
          Ok(2)
        }
      }

      0x07 | 0x17 | 0x27 | 0x37 | 0x47 | 0x57 | 0x67 | 0x77 | 0x87 | 0x97 | 0xA7 | 0xB7 | 0xC7
      | 0xD7 | 0xE7 | 0xF7 => {
        // RMB and SMB
        let address = self.fetch() as u16;
        let value = self.read(address);

        let bit = (opcode >> 4) & 0b111;

        let value = if opcode & 0x80 == 0 {
          value & !(1 << bit)
        } else {
          value | (1 << bit)
        };
        self.write(address, value);

        Ok(2)
      }

      0x02 | 0x22 | 0x42 | 0x62 | 0x82 | 0xA2 | 0xC2 | 0xE2 => {
        // NOP (2-byte)
        self.fetch();
        Ok(2)
      }
      0x44 => {
        self.fetch();
        Ok(3)
      }
      0x54 | 0xD4 | 0xF4 => {
        self.fetch();
        Ok(4)
      }
      0x5C => {
        self.fetch_word();
        Ok(8)
      }
      0xDC | 0xFC => {
        self.fetch_word();
        Ok(4)
      }

      _ => {
        // NOP
        Ok(1)
      }
    }
  }
}<|MERGE_RESOLUTION|>--- conflicted
+++ resolved
@@ -135,14 +135,10 @@
         // ASL
         let (address, cycles) = self.fetch_operand_address(opcode);
         let value = self.read(address);
-<<<<<<< HEAD
-        self.write(address, value); // QUIRK
-=======
 
         if let Mos6502Variant::NMOS = self.variant {
           self.write(address, value);
         }
->>>>>>> 382f14bf
         let result = value << 1;
 
         self.registers.sr.write(flags::CARRY, value & 0x80 != 0);
@@ -164,15 +160,11 @@
         // LSR
         let (address, cycles) = self.fetch_operand_address(opcode);
         let value = self.read(address);
-<<<<<<< HEAD
-        self.write(address, value); // QUIRK
-=======
 
         if let Mos6502Variant::NMOS = self.variant {
           self.write(address, value);
         }
 
->>>>>>> 382f14bf
         let result = value >> 1;
 
         self.registers.sr.write(flags::CARRY, value & 0x01 != 0);
@@ -195,15 +187,11 @@
         // ROL
         let (address, cycles) = self.fetch_operand_address(opcode);
         let value = self.read(address);
-<<<<<<< HEAD
-        self.write(address, value); // QUIRK
-=======
 
         if let Mos6502Variant::NMOS = self.variant {
           self.write(address, value);
         }
 
->>>>>>> 382f14bf
         let result = (value << 1) | (self.registers.sr.read(flags::CARRY) as u8);
 
         self.registers.sr.write(flags::CARRY, value & 0x80 != 0);
@@ -226,15 +214,11 @@
         // ROR
         let (address, cycles) = self.fetch_operand_address(opcode);
         let value = self.read(address);
-<<<<<<< HEAD
-        self.write(address, value); // QUIRK
-=======
 
         if let Mos6502Variant::NMOS = self.variant {
           self.write(address, value);
         }
 
->>>>>>> 382f14bf
         let result = value >> 1 | (self.registers.sr.read(flags::CARRY) as u8) << 7;
 
         self.registers.sr.write(flags::CARRY, value & 0x01 != 0);
@@ -379,12 +363,7 @@
           0x6C => {
             let indirect = self.fetch_word();
 
-<<<<<<< HEAD
-            // QUIRK
-            if indirect & 0xFF == 0xFF {
-=======
             if self.variant == Mos6502Variant::NMOS && indirect & 0xFF == 0xFF {
->>>>>>> 382f14bf
               let lo = self.read(indirect);
               let hi = self.read(indirect & 0xFF00);
               ((hi as u16) << 8 | lo as u16, 5)
