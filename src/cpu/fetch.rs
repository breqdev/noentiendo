--- conflicted
+++ resolved
@@ -102,12 +102,7 @@
         let base = self.fetch_word();
         let indexed = base + self.registers.x as u16;
 
-<<<<<<< HEAD
-        // QUIRK
-        if base & 0xFF00 != indexed & 0xFF00 {
-=======
         if self.variant == Mos6502Variant::NMOS && base & 0xFF00 != indexed & 0xFF00 {
->>>>>>> 382f14bf
           self.read(base & 0xFF00 | indexed & 0x00FF);
           (indexed, 5)
         } else {
@@ -123,12 +118,7 @@
           base + self.registers.x as u16
         };
 
-<<<<<<< HEAD
-        // QUIRK
-        if base & 0xFF00 != indexed & 0xFF00 {
-=======
         if self.variant == Mos6502Variant::NMOS && base & 0xFF00 != indexed & 0xFF00 {
->>>>>>> 382f14bf
           self.read(base & 0xFF00 | indexed & 0x00FF);
           (indexed, 5)
         } else {
